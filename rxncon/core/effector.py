import re
from abc import ABCMeta, abstractproperty
from typing import List, Optional, Tuple

from rxncon.core.spec import spec_from_str
from rxncon.core.state import State
from rxncon.util.utils import OrderedEnum
<<<<<<< HEAD

BOOLEAN_CONTINGENCY_REGEX = '^<.*>$'


class BooleanOperator(OrderedEnum):
    op_and = 'and'
    op_or  = 'or'
    op_not = 'not'
    op_eqv = 'eqv'


class BooleanContingencyName:
    def __init__(self, name: str):
        assert re.match(BOOLEAN_CONTINGENCY_REGEX, name)
        self.name = name

    def __eq__(self, other: 'BooleanContingencyName') -> bool:
        return self.name == other.name

    def __hash__(self) -> int:
        return hash(str(self))

    def __repr__(self) -> str:
        return str(self)

    def __str__(self) -> str:
        return self.name


class QualifiedSpec:
    def __init__(self, qualified_spec_str: str):
        self.namespace = [BooleanContingencyName(x) for x in qualified_spec_str.split('.')[:-1]]
        self.spec      = spec_from_str(qualified_spec_str.split('.')[-1])
        self._name     = qualified_spec_str


    def __str__(self) -> str:
        return self._name

    def __repr__(self) -> str:
        return 'QualifiedSpec<{}>'.format(self._name)
=======
>>>>>>> 5d78cd37

BOOLEAN_CONTINGENCY_REGEX = '^<.*>$'


class BooleanOperator(OrderedEnum):
    op_and = 'and'
    op_or  = 'or'
    op_not = 'not'
    op_eqv = 'eqv'


class BooleanContingencyName:
    def __init__(self, name: str):
        assert re.match(BOOLEAN_CONTINGENCY_REGEX, name)
        self.name = name

    def __eq__(self, other: 'BooleanContingencyName') -> bool:
        return self.name == other.name

    def __hash__(self) -> int:
        return hash(str(self))

    def __repr__(self) -> str:
        return str(self)

    def __str__(self) -> str:
        return self.name


class QualifiedSpec:
    def __init__(self, qualified_spec_str: str):
        self.namespace = [BooleanContingencyName(x) for x in qualified_spec_str.split('.')[:-1]]
        self.spec      = spec_from_str(qualified_spec_str.split('.')[-1])
        self._name     = qualified_spec_str


    def __str__(self) -> str:
        return self._name

    def __repr__(self) -> str:
        return 'QualifiedSpec<{}>'.format(self._name)

class Effector(metaclass=ABCMeta):
    @property
    def name(self) -> Optional[str]:
        try:
            return self._name
        except AttributeError:
            return None

    @name.setter
    def name(self, value: str):
        self._name = value

    @abstractproperty
    def states(self) -> List[State]:
        pass

    def to_flattened(self) -> 'Effector':
        pass

<<<<<<< HEAD
    @property
    def is_leaf(self) -> bool:
        raise NotImplementedError

=======
>>>>>>> 5d78cd37

class StateEffector(Effector):
    def __init__(self, expr: State):
        self.expr = expr

    def __hash__(self) -> int:
        return hash(str(self))

    def __repr__(self) -> str:
        return str(self)

    def __str__(self) -> str:
        return 'StateEffector({})'.format(str(self.expr))

    def __eq__(self, other: Effector) -> bool:
        return isinstance(other, StateEffector) and self.expr == other.expr and self.name == other.name

    @property
    def states(self) -> List[State]:
        return [self.expr]

    def to_flattened(self):
        return self

<<<<<<< HEAD
    @property
    def is_leaf(self) -> bool:
        return True
=======
>>>>>>> 5d78cd37

class NotEffector(Effector):
    def __init__(self, expr: Effector):
        self.expr = expr

    def __str__(self) -> str:
        return 'NotEffector({})'.format(self.expr)

    def __eq__(self, other: Effector) -> bool:
        return isinstance(other, NotEffector) and self.expr == other.expr and self.name == other.name

    @property
    def states(self) -> List[State]:
        return self.expr.states

    def to_flattened(self):
        return NotEffector(self.expr.to_flattened())

<<<<<<< HEAD
    @property
    def is_leaf(self):
        return self.expr.is_leaf


=======

>>>>>>> 5d78cd37
class NaryEffector(Effector):
    def __init__(self, *exprs):
        self.exprs        = exprs
        self.equivalences = []     # type: List[Tuple[QualifiedSpec, QualifiedSpec]]

    @property
    def states(self) -> List[State]:
        return [state for x in self.exprs for state in x.states]
<<<<<<< HEAD
=======

    def to_flattened(self):
        pass
>>>>>>> 5d78cd37

    def to_flattened(self):
        pass

<<<<<<< HEAD
    @property
    def is_leaf(self) -> bool:
        return False

=======
>>>>>>> 5d78cd37
class AndEffector(NaryEffector):
    def __str__(self) -> str:
        if self.name:
            return 'AndEffector{0}({1})'.format(self.name, ','.join(str(x) for x in self.exprs))
        else:
            return 'AndEffector({0})'.format(','.join(str(x) for x in self.exprs))
<<<<<<< HEAD
=======

    def __eq__(self, other: Effector) -> bool:
        return isinstance(other, AndEffector) and self.name == other.name and \
               self.exprs == other.exprs
>>>>>>> 5d78cd37

    def __eq__(self, other: Effector) -> bool:
        return isinstance(other, AndEffector) and self.name == other.name and \
               self.exprs == other.exprs

<<<<<<< HEAD

=======
>>>>>>> 5d78cd37
class OrEffector(NaryEffector):
    def __str__(self) -> str:
        if self.name:
            return 'OrEffector{0}({1})'.format(self.name, ','.join(str(x) for x in self.exprs))
        else:
            return 'OrEffector({0})'.format(','.join(str(x) for x in self.exprs))

    def __eq__(self, other: Effector) -> bool:
        return isinstance(other, OrEffector) and self.name == other.name and \
               self.exprs == other.exprs

<|MERGE_RESOLUTION|>--- conflicted
+++ resolved
@@ -5,50 +5,7 @@
 from rxncon.core.spec import spec_from_str
 from rxncon.core.state import State
 from rxncon.util.utils import OrderedEnum
-<<<<<<< HEAD
 
-BOOLEAN_CONTINGENCY_REGEX = '^<.*>$'
-
-
-class BooleanOperator(OrderedEnum):
-    op_and = 'and'
-    op_or  = 'or'
-    op_not = 'not'
-    op_eqv = 'eqv'
-
-
-class BooleanContingencyName:
-    def __init__(self, name: str):
-        assert re.match(BOOLEAN_CONTINGENCY_REGEX, name)
-        self.name = name
-
-    def __eq__(self, other: 'BooleanContingencyName') -> bool:
-        return self.name == other.name
-
-    def __hash__(self) -> int:
-        return hash(str(self))
-
-    def __repr__(self) -> str:
-        return str(self)
-
-    def __str__(self) -> str:
-        return self.name
-
-
-class QualifiedSpec:
-    def __init__(self, qualified_spec_str: str):
-        self.namespace = [BooleanContingencyName(x) for x in qualified_spec_str.split('.')[:-1]]
-        self.spec      = spec_from_str(qualified_spec_str.split('.')[-1])
-        self._name     = qualified_spec_str
-
-
-    def __str__(self) -> str:
-        return self._name
-
-    def __repr__(self) -> str:
-        return 'QualifiedSpec<{}>'.format(self._name)
-=======
->>>>>>> 5d78cd37
 
 BOOLEAN_CONTINGENCY_REGEX = '^<.*>$'
 
@@ -110,13 +67,10 @@
     def to_flattened(self) -> 'Effector':
         pass
 
-<<<<<<< HEAD
     @property
     def is_leaf(self) -> bool:
         raise NotImplementedError
 
-=======
->>>>>>> 5d78cd37
 
 class StateEffector(Effector):
     def __init__(self, expr: State):
@@ -141,12 +95,10 @@
     def to_flattened(self):
         return self
 
-<<<<<<< HEAD
     @property
     def is_leaf(self) -> bool:
         return True
-=======
->>>>>>> 5d78cd37
+
 
 class NotEffector(Effector):
     def __init__(self, expr: Effector):
@@ -165,15 +117,11 @@
     def to_flattened(self):
         return NotEffector(self.expr.to_flattened())
 
-<<<<<<< HEAD
     @property
     def is_leaf(self):
         return self.expr.is_leaf
 
 
-=======
-
->>>>>>> 5d78cd37
 class NaryEffector(Effector):
     def __init__(self, *exprs):
         self.exprs        = exprs
@@ -182,45 +130,26 @@
     @property
     def states(self) -> List[State]:
         return [state for x in self.exprs for state in x.states]
-<<<<<<< HEAD
-=======
-
-    def to_flattened(self):
-        pass
->>>>>>> 5d78cd37
 
     def to_flattened(self):
         pass
 
-<<<<<<< HEAD
     @property
     def is_leaf(self) -> bool:
         return False
 
-=======
->>>>>>> 5d78cd37
 class AndEffector(NaryEffector):
     def __str__(self) -> str:
         if self.name:
             return 'AndEffector{0}({1})'.format(self.name, ','.join(str(x) for x in self.exprs))
         else:
             return 'AndEffector({0})'.format(','.join(str(x) for x in self.exprs))
-<<<<<<< HEAD
-=======
-
-    def __eq__(self, other: Effector) -> bool:
-        return isinstance(other, AndEffector) and self.name == other.name and \
-               self.exprs == other.exprs
->>>>>>> 5d78cd37
 
     def __eq__(self, other: Effector) -> bool:
         return isinstance(other, AndEffector) and self.name == other.name and \
                self.exprs == other.exprs
 
-<<<<<<< HEAD
 
-=======
->>>>>>> 5d78cd37
 class OrEffector(NaryEffector):
     def __str__(self) -> str:
         if self.name:
