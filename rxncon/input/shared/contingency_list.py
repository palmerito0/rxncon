--- conflicted
+++ resolved
@@ -57,8 +57,10 @@
         return 'BooleanContingencyNameWithEquivs<{} :: {}>'.format(self.name, self.equivs)
 
 
-<<<<<<< HEAD
-def contingency_list_entry_from_strs(subject_str: str, verb_str: str, object_str: str) -> ContingencyListEntry:
+def contingency_list_entry_from_strs(subject_str: str, verb_str: Union[str, float], object_str: str) -> ContingencyListEntry:
+    # The excel parser returns a value of 0, which is used to denote a neutral contingency as a float object.
+    if isinstance(verb_str, float):
+        verb_str = str(int(verb_str))
     def _add_reactant_equivs(equivs_strs):
 
         equivs_dict = {int(lhs_qual_spec_str.split('@')[-1]): qual_spec_from_str(rhs_qual_spec_str).with_prepended_namespace([name])
@@ -118,12 +120,6 @@
                 rhs_qual_spec = QualSpec(namespaces, spec_from_str(specification)).with_prepended_namespace([subject_str])
                 equivs.add_equivalence(lhs_qual_spec, rhs_qual_spec)
         return equivs
-=======
-def contingency_list_entry_from_strs(subject_str: str, verb_str: Union[str, float], object_str: str) -> ContingencyListEntry:
-    # The excel parser returns a value of 0, which is used to denote a neutral contingency as a float object.
-    if isinstance(verb_str, float):
-        verb_str = str(int(verb_str))
->>>>>>> f07aaaf8
 
     subject_str, verb_str, object_str = subject_str.strip(), verb_str.lower().strip(), object_str.strip()
 
