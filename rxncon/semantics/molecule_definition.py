from enum import unique, Enum
import typing as tp

import typecheck as tc
import rxncon.core.specification as spe


@unique
class Modifier(Enum):
    unmodified     = 'u'
    phosphorylated = 'p'
    ubiquitinated  = 'ub'
    truncated       = 'truncated'

@unique
class OccupationStatus(Enum):
    not_specified = 0
    not_occupied = 1
    occupied_known_partner = 2
    occupied_unknown_partner = 3

@unique
class Compartment(Enum):
    cell = 'cell'
    cytosole = 'cytosole'
    nucleus = 'nucleus'


class MoleculeDefinition:
    @tc.typecheck
    def __init__(self, spec: spe.Specification,
                 modification_defs: tp.Set['ModificationPropertyDefinition'],
                 association_defs: tp.Set['AssociationPropertyDefinition'],
                 localization_def: tp.Optional['LocalizationPropertyDefinition']):
        self.spec = spec
        self.modification_defs = modification_defs
        self.association_defs = association_defs

        if localization_def is None:
            localization_def = LocalizationPropertyDefinition(set())

        self.localization_def = localization_def

        self._validate()

    def _validate(self):
<<<<<<< HEAD

        def definitions_validation(definitions: tp.Union[tp.Set[ModificationPropertyDefinition],
                                                       tp.Set[AssociationPropertyDefinition]]):
            while definitions:
                ref_definition = definitions.pop()
                for definition in definitions:
                    if ref_definition.spec == definition.spec:
                        raise AssertionError('Same specification in different context: {0} and {1}'.format(ref_definition, definition))
        definitions_validation(self.association_defs)
        definitions_validation(self.modification_defs)
=======
        definitions = list(self.modification_defs | self.association_defs)
        while definitions:
            ref_definition = definitions.pop()
            for definition in definitions:
                if ref_definition == definition:
                    raise AssertionError
>>>>>>> 8ff24a5f

    def __hash__(self) -> int:
        return hash(str(self.spec))

    def __repr__(self):
        return str(self)

    def __str__(self) -> str:
        return 'MoleculeDefinition: {0} [Mod: {1}, Ass: {2}, Loc: {3}]'\
            .format(self.spec,
                    '/'.join(str(x) for x in sorted(self.modification_defs)),
                    '/'.join(str(x) for x in sorted(self.association_defs)),
                    str(self.localization_def))

    @tc.typecheck
    def __eq__(self, other: 'MoleculeDefinition') -> bool:
        return isinstance(other, MoleculeDefinition) and self.spec == other.spec and self.localization_def == other.localization_def and \
            other.modification_defs == self.modification_defs and other.association_defs == self.association_defs

    def __lt__(self, other: 'MoleculeDefinition'):
        return self.spec < other.spec


class PropertyDefinition:
    pass


class ModificationPropertyDefinition(PropertyDefinition):
    @tc.typecheck
    def __init__(self, spec: spe.Specification, valid_modifiers: tp.Set['Modifier']):
        self.spec = spec
        self.valid_modifiers = valid_modifiers

    def __hash__(self) -> int:
        return hash('*mod-def* {0}'.format(self.spec.name))

    def __repr__(self):
        return str(self)

    def __str__(self) -> str:
        return 'ModificationPropertyDefinition: Domain = {0}, Modifiers = {1}'\
            .format(self.spec, ', '.join(mod.value for mod in sorted(self.valid_modifiers, key=str)))

    @tc.typecheck
    def __eq__(self, other: PropertyDefinition):
        return isinstance(other, ModificationPropertyDefinition) and self.spec == other.spec and \
            self.valid_modifiers == other.valid_modifiers

    def __lt__(self, other: 'ModificationPropertyDefinition'):
        return self.spec < other.spec


class AssociationPropertyDefinition(PropertyDefinition):
    @tc.typecheck
    def __init__(self, spec: spe.Specification, valid_partners: tp.Set[spe.Specification]):
        self.spec = spec
        self.valid_partners = valid_partners

    def __hash__(self) -> int:
        return hash('*ass-def* {}'.format(self.spec.name))

    def __repr__(self) -> str:
        return str(self)

    def __str__(self) -> str:
        return 'AssociationDefinition: Domain = {0}, valid_partners = {1}'\
            .format(self.spec, ', '.join(str(x) for x in sorted(self.valid_partners)))

    @tc.typecheck
    def __eq__(self, other: PropertyDefinition) -> bool:
        return isinstance(other, AssociationPropertyDefinition) and self.spec == other.spec and \
            self.valid_partners == other.valid_partners

    def __lt__(self, other: 'AssociationPropertyDefinition'):
        return  self.spec < other.spec


class LocalizationPropertyDefinition(PropertyDefinition):
    @tc.typecheck
    def __init__(self, valid_compartments: tp.Set[Compartment]):
        self.valid_compartments = valid_compartments

    def __hash__(self) -> int:
        return hash('*loc-def* with num of compartments {}'.format(len(self.valid_compartments)))

    def __repr__(self) -> str:
        return str(self)

    def __str__(self) -> str:
        return 'LocalizationDefinition: {0}'.format(', '.join(str(x) for x in sorted(self.valid_compartments)))


    @tc.typecheck
    def __eq__(self, other: PropertyDefinition):
        return isinstance(other, LocalizationPropertyDefinition) and self.valid_compartments == other.valid_compartments


    def __lt__(self, other: 'LocalizationPropertyDefinition') -> bool:
        return sorted(list(self.valid_compartments)) < sorted(list(other.valid_compartments))<|MERGE_RESOLUTION|>--- conflicted
+++ resolved
@@ -44,8 +44,6 @@
         self._validate()
 
     def _validate(self):
-<<<<<<< HEAD
-
         def definitions_validation(definitions: tp.Union[tp.Set[ModificationPropertyDefinition],
                                                        tp.Set[AssociationPropertyDefinition]]):
             while definitions:
@@ -55,14 +53,7 @@
                         raise AssertionError('Same specification in different context: {0} and {1}'.format(ref_definition, definition))
         definitions_validation(self.association_defs)
         definitions_validation(self.modification_defs)
-=======
-        definitions = list(self.modification_defs | self.association_defs)
-        while definitions:
-            ref_definition = definitions.pop()
-            for definition in definitions:
-                if ref_definition == definition:
-                    raise AssertionError
->>>>>>> 8ff24a5f
+
 
     def __hash__(self) -> int:
         return hash(str(self.spec))
