from typing import List, Optional, Tuple

import rxncon.simulation.rule_based.rule_based_model as rbm


class BNGLSystem:
    def __init__(self, rule_based_model: rbm.RuleBasedModel, maximal_iteration: Optional[int] = 1,
                 maximal_aggregate: Optional[int]=4, simulation_method: Optional[str] = "ode",
                 simulation_time_end: Optional[int] = 10, simulation_time_steps: Optional[int] = 100):
        self.rule_based_model = rule_based_model
        self.maximal_iteration = maximal_iteration  # maximum number of iterations of rule application
        self.maximal_aggregate = maximal_aggregate  # maximum number of molecules in one species
        # simulation method in BNGL we have
        # ode and ssa(kinetic Monte Carlo simulation using the Gillespie algorithm)
        self.simulation_method = simulation_method
        self.simulation_time_end = simulation_time_end
        self.simulation_time_steps = simulation_time_steps

    def to_string(self):
        bngl_system_strs = [self._header_string(),
                            self._parameters_string(),
                            self._molecule_types_string(),
                            self._seed_species_string(),
                            self._observables_string(),
                            self._reaction_rules_string(),
                            self._footer_string()]
        bngl_system_strs = [bngl_system_str for bngl_system_str in bngl_system_strs if bngl_system_str != ""]
        return '\n'.join(bngl_system_strs)

    def _header_string(self):
        return "begin model"

    def _molecule_types_string(self):
        molecule_types = [string_from_molecule_definition(molecule_definition) for molecule_definition in self.rule_based_model.molecule_definitions]
        return "begin molecule types\n{0}\nend molecule types\n".format("\n".join(molecule_types))

    def _seed_species_string(self):
        seeded_species = [string_from_initial_condition(inital_condition) for inital_condition in self.rule_based_model.initial_conditions]
        return "begin seed species\n{0}\nend seed species\n".format("\n".join(seeded_species))

    def _parameters_string(self):
        parameters = [string_from_parameter(parameter) for parameter in self.rule_based_model.parameters]
        return "begin parameters\n{0}\nend parameters\n".format("\n".join(parameters))

    def _observables_string(self):
        return ""

    def _reaction_rules_string(self):
        rules = [string_from_rule(rule) for rule in self.rule_based_model.rules]
        return "begin reaction rules\n{0}\nend reaction rules\n".format("\n".join(rules))

    def _footer_string(self):
        """
        The generate_network command directs BioNetGen to generate a network of species and reactions through iterative
        application of the rules starting from the set of seed species. At each step in this iterative process, rules
        are applied to the existing set of chemical species to generate new reactions. Following rule application,
        the species appearing as products in the new reactions are checked to determine whether they correspond to
        existing species in the network. If no new species are found, network generation terminates.

        max_iter: upper limit on the number of iterations of rule application
        max_agg: upper limit on the number molecules in an aggregate
        """

        return 'end model\n\ngenerate_network(max_iter=>{0}, max_agg=>{1})\n' \
               'simulate({{method=>"{2}",t_end=>{3},n_steps=>{4}}})'.format(self.maximal_iteration, self.maximal_aggregate,
                                                                         self.simulation_method, self.simulation_time_end,
                                                                         self.simulation_time_steps)


# MOLECULE DEF / SPEC
def string_from_molecule_definition(molecule_definition: rbm.MoleculeDefinition) -> str:
    if not molecule_definition.modification_definitions and not molecule_definition.association_definitions and not\
            molecule_definition.localization_definition:
        return molecule_definition.name

    domain_strs = [','.join([string_from_localization_definition(x) for x in molecule_definition.localization_definition]),
                   ','.join([string_from_modification_definition(x) for x in molecule_definition.modification_definitions]),
                   ','.join([string_from_association_definition(x) for x in molecule_definition.association_definitions])]
    domain_strs = [domain_str for domain_str in domain_strs if domain_str != ""]
    return "{0}({1})".format(molecule_definition.name,",".join(domain_strs))


def string_from_molecule_specification(molecule_specification: rbm.MoleculeSpecification, rxn_binding: Optional[Tuple[int, rbm.AssociationSpecification]] = None) -> str:
    if not molecule_specification.modification_specifications and not molecule_specification.association_specifications and not\
            molecule_specification.localization_specification:
        return molecule_specification.molecule_definition.name

    domain_strs = [','.join(string_from_localization_specification(x) for x in molecule_specification.localization_specification),
                   ','.join(string_from_modification_specification(x) for x in molecule_specification.modification_specifications),
                   ','.join(string_from_association_specification(x) if rxn_binding is None else string_from_bound_associaton_specification(x, rxn_binding) for x in molecule_specification.association_specifications)]

    domain_strs = [domain_str for domain_str in domain_strs if domain_str != ""]
    return "{0}({1})".format(molecule_specification.molecule_definition.name, ",".join(domain_strs))


def string_from_bound_associaton_specification(assocDom: rbm.AssociationSpecification, rxn_binding: Tuple[int, rbm.AssociationSpecification]):
    if assocDom == rxn_binding[1]:
        return "{0}!{1}".format(string_from_association_specification(assocDom), rxn_binding[0])
    return assocDom


# MODIFICATION DEF / SPEC
def string_from_modification_definition(modification_definition: rbm.ModificationDefinition) -> str:
    return '{0}~{1}'.format(modification_definition.domain, '~'.join(modification_definition.valid_modifiers))


def string_from_modification_specification(modification_specification: rbm.ModificationSpecification) -> str:
    return "{0}~{1}".format(modification_specification.modification_definition.domain_name, modification_specification.modifier)


# ASSOCIATION DEF / SPEC
def string_from_association_definition(association_definition: rbm.AssociationDefinition) -> str:
    return association_definition.domain


def string_from_association_specification(association_specification: rbm.AssociationSpecification) -> str:
    return association_specification.association_definition.domain_name


# LOCALIZATION DEF / SPEC
def string_from_localization_definition(localization_definition: rbm.LocalizationDefinition) -> str:
    return 'loc~{0}'.format('~'.join(localization_definition.compartments))


def string_from_localization_specification(localization_specification: rbm.LocalizationSpecification) -> str:
    return 'loc~' + localization_specification.compartment


# REACTANTS
def string_from_molecule_reactant(molecule_reactant: rbm.MoleculeReactant) -> str:
    return string_from_molecule_specification(molecule_reactant.molecule_specification)


def string_from_complex_reactant(complex_reactant: rbm.ComplexReactant) -> str:
    def __is_association_domain_bound(i: int, complex_part: rbm.MoleculeSpecification, rxn_number: int, binding: rbm.Binding):
        if binding.left_partner[0] == i:
            return string_from_molecule_specification(complex_part,(rxn_number,binding.left_partner[1]))
        elif binding.right_partner[0] == i:
             return string_from_molecule_specification(complex_part,(rxn_number,binding.right_partner[1]))

    complex = [__is_association_domain_bound(i, complex_part, rxn_number, binding)
<<<<<<< HEAD
               for i, complex_part in enumerate(complex_reactant.molecules)
               for rxn_number, binding in enumerate(complex_reactant.bindings)]
    return ".".join(complex)
=======
               for i, complex_part in enumerate(complex_reactant.complex_parts)
               for rxn_number, binding in enumerate(complex_reactant.complex_bindings)]
    return ".".join(complex)



def string_from_rule(rule: rbm.Rule):
    def __helper(reactant: rbm.Reactant):
        if isinstance(reactant, rbm.MoleculeReactant):
            return string_from_molecule_reactant(reactant)
        elif isinstance(reactant, rbm.ComplexReactant):
            return string_from_complex_reactant(reactant)
        else:
            raise "Reactant is not defined"

    left_hand_side = [__helper(reactant) for reactant in rule.left_hand_side]
    right_hand_side = [__helper(reactant) for reactant in rule.right_hand_side]
    kinetic_parameters = [parameter.name for parameter in rule.parameters]
    return "{0} {1} {2} {3}".format(" + ".join(left_hand_side), rule.arrow_type.value, " + ".join(right_hand_side), ",".join(kinetic_parameters))


def string_from_parameter(parameter: rbm.Parameter):
    return "{0} {1}".format(parameter.name, parameter.value)


def string_from_initial_condition(initial_condition: rbm.InitialCondition):
    return  "{0} {1}".format(string_from_molecule_specification(initial_condition.molecule_specification), initial_condition.value)
>>>>>>> 5551a10d
<|MERGE_RESOLUTION|>--- conflicted
+++ resolved
@@ -1,11 +1,12 @@
 from typing import List, Optional, Tuple
+from collections import defaultdict
 
 import rxncon.simulation.rule_based.rule_based_model as rbm
 
 
 class BNGLSystem:
     def __init__(self, rule_based_model: rbm.RuleBasedModel, maximal_iteration: Optional[int] = 1,
-                 maximal_aggregate: Optional[int]=4, simulation_method: Optional[str] = "ode",
+                 maximal_aggregate: Optional[int]=4, simulation_method: Optional[str] = 'ode',
                  simulation_time_end: Optional[int] = 10, simulation_time_steps: Optional[int] = 100):
         self.rule_based_model = rule_based_model
         self.maximal_iteration = maximal_iteration  # maximum number of iterations of rule application
@@ -24,79 +25,67 @@
                             self._observables_string(),
                             self._reaction_rules_string(),
                             self._footer_string()]
-        bngl_system_strs = [bngl_system_str for bngl_system_str in bngl_system_strs if bngl_system_str != ""]
+        bngl_system_strs = [bngl_system_str for bngl_system_str in bngl_system_strs if bngl_system_str != '']
+
         return '\n'.join(bngl_system_strs)
 
     def _header_string(self):
-        return "begin model"
+        return 'begin model'
 
     def _molecule_types_string(self):
-        molecule_types = [string_from_molecule_definition(molecule_definition) for molecule_definition in self.rule_based_model.molecule_definitions]
-        return "begin molecule types\n{0}\nend molecule types\n".format("\n".join(molecule_types))
+        molecule_types = [string_from_molecule_definition(molecule_definition) for molecule_definition in self.rule_based_model.molecule_defs]
+        return 'begin molecule types\n{0}\nend molecule types\n'.format('\n'.join(molecule_types))
 
     def _seed_species_string(self):
-        seeded_species = [string_from_initial_condition(inital_condition) for inital_condition in self.rule_based_model.initial_conditions]
-        return "begin seed species\n{0}\nend seed species\n".format("\n".join(seeded_species))
+        seeded_species = [string_from_initial_condition(initial_condition) for initial_condition in self.rule_based_model.initial_conditions]
+        return 'begin seed species\n{0}\nend seed species\n'.format('\n'.join(seeded_species))
 
     def _parameters_string(self):
         parameters = [string_from_parameter(parameter) for parameter in self.rule_based_model.parameters]
-        return "begin parameters\n{0}\nend parameters\n".format("\n".join(parameters))
+        return 'begin parameters\n{0}\nend parameters\n'.format('\n'.join(parameters))
 
     def _observables_string(self):
-        return ""
+        # @todo Add this.
+        return ''
 
     def _reaction_rules_string(self):
         rules = [string_from_rule(rule) for rule in self.rule_based_model.rules]
-        return "begin reaction rules\n{0}\nend reaction rules\n".format("\n".join(rules))
+        return 'begin reaction rules\n{0}\nend reaction rules\n'.format('\n'.join(rules))
 
     def _footer_string(self):
-        """
-        The generate_network command directs BioNetGen to generate a network of species and reactions through iterative
-        application of the rules starting from the set of seed species. At each step in this iterative process, rules
-        are applied to the existing set of chemical species to generate new reactions. Following rule application,
-        the species appearing as products in the new reactions are checked to determine whether they correspond to
-        existing species in the network. If no new species are found, network generation terminates.
-
-        max_iter: upper limit on the number of iterations of rule application
-        max_agg: upper limit on the number molecules in an aggregate
-        """
-
-        return 'end model\n\ngenerate_network(max_iter=>{0}, max_agg=>{1})\n' \
-               'simulate({{method=>"{2}",t_end=>{3},n_steps=>{4}}})'.format(self.maximal_iteration, self.maximal_aggregate,
-                                                                         self.simulation_method, self.simulation_time_end,
-                                                                         self.simulation_time_steps)
+        return 'end model\n\ngenerate_network(max_iter=>{0}, max_agg=>{1})\nsimulate({{method=>\"{2}\",t_end=>{3},n_steps=>{4}}})'\
+            .format(self.maximal_iteration,
+                    self.maximal_aggregate,
+                    self.simulation_method,
+                    self.simulation_time_end,
+                    self.simulation_time_steps)
 
 
 # MOLECULE DEF / SPEC
 def string_from_molecule_definition(molecule_definition: rbm.MoleculeDefinition) -> str:
-    if not molecule_definition.modification_definitions and not molecule_definition.association_definitions and not\
-            molecule_definition.localization_definition:
+    if not molecule_definition.modification_defs and not molecule_definition.association_defs and not\
+            molecule_definition.localization_def:
         return molecule_definition.name
 
-    domain_strs = [','.join([string_from_localization_definition(x) for x in molecule_definition.localization_definition]),
-                   ','.join([string_from_modification_definition(x) for x in molecule_definition.modification_definitions]),
-                   ','.join([string_from_association_definition(x) for x in molecule_definition.association_definitions])]
-    domain_strs = [domain_str for domain_str in domain_strs if domain_str != ""]
-    return "{0}({1})".format(molecule_definition.name,",".join(domain_strs))
+    definition_strings = [string_from_localization_definition(molecule_definition.localization_def)
+                          if molecule_definition.localization_def else None,
+                          ','.join([string_from_modification_definition(x) for x in molecule_definition.modification_defs]),
+                          ','.join([string_from_association_definition(x) for x in molecule_definition.association_defs])]
+
+    return '{0}({1})'.format(molecule_definition.name, ','.join(x for x in definition_strings if x))
 
 
-def string_from_molecule_specification(molecule_specification: rbm.MoleculeSpecification, rxn_binding: Optional[Tuple[int, rbm.AssociationSpecification]] = None) -> str:
-    if not molecule_specification.modification_specifications and not molecule_specification.association_specifications and not\
-            molecule_specification.localization_specification:
-        return molecule_specification.molecule_definition.name
+def string_from_molecule_specification(molecule_specification: rbm.MoleculeSpecification) -> str:
+    if not molecule_specification.modification_specs and not molecule_specification.association_specs and not\
+            molecule_specification.localization_spec:
+        return molecule_specification.molecule_def.name
 
-    domain_strs = [','.join(string_from_localization_specification(x) for x in molecule_specification.localization_specification),
-                   ','.join(string_from_modification_specification(x) for x in molecule_specification.modification_specifications),
-                   ','.join(string_from_association_specification(x) if rxn_binding is None else string_from_bound_associaton_specification(x, rxn_binding) for x in molecule_specification.association_specifications)]
+    specification_strings = [string_from_localization_specification(molecule_specification.localization_spec)
+                             if molecule_specification.localization_spec else None,
+                             ','.join(string_from_modification_specification(x) for x in molecule_specification.modification_specs),
+                             ','.join(string_from_association_specification(x) for x in molecule_specification.association_specs)]
 
-    domain_strs = [domain_str for domain_str in domain_strs if domain_str != ""]
-    return "{0}({1})".format(molecule_specification.molecule_definition.name, ",".join(domain_strs))
-
-
-def string_from_bound_associaton_specification(assocDom: rbm.AssociationSpecification, rxn_binding: Tuple[int, rbm.AssociationSpecification]):
-    if assocDom == rxn_binding[1]:
-        return "{0}!{1}".format(string_from_association_specification(assocDom), rxn_binding[0])
-    return assocDom
+    return '{0}({1})'.format(molecule_specification.molecule_def.name, ','.join(x for x in specification_strings if x))
 
 
 # MODIFICATION DEF / SPEC
@@ -105,7 +94,7 @@
 
 
 def string_from_modification_specification(modification_specification: rbm.ModificationSpecification) -> str:
-    return "{0}~{1}".format(modification_specification.modification_definition.domain_name, modification_specification.modifier)
+    return '{0}~{1}'.format(modification_specification.modification_def.domain, modification_specification.modifier)
 
 
 # ASSOCIATION DEF / SPEC
@@ -114,12 +103,24 @@
 
 
 def string_from_association_specification(association_specification: rbm.AssociationSpecification) -> str:
-    return association_specification.association_definition.domain_name
+    if association_specification.occupation_status == rbm.OccupationStatus.not_specified:
+        return association_specification.association_def.domain + '!?'
 
+    elif association_specification.occupation_status == rbm.OccupationStatus.occupied_unknown_partner:
+        return association_specification.association_def.domain + '!+'
+
+    elif association_specification.occupation_status == rbm.OccupationStatus.unoccupied:
+        return association_specification.association_def.domain
+
+    elif association_specification.occupation_status == rbm.OccupationStatus.occupied_known_partner:
+        raise NotImplementedError('AssociationSpecification with domain occupied by known partner cannot be stringified outside complex.')
+
+    else:
+        raise AssertionError
 
 # LOCALIZATION DEF / SPEC
 def string_from_localization_definition(localization_definition: rbm.LocalizationDefinition) -> str:
-    return 'loc~{0}'.format('~'.join(localization_definition.compartments))
+    return 'loc~{0}'.format('~'.join(localization_definition.valid_compartments))
 
 
 def string_from_localization_specification(localization_specification: rbm.LocalizationSpecification) -> str:
@@ -127,48 +128,63 @@
 
 
 # REACTANTS
+def string_from_reactant(reactant: rbm.Reactant) -> str:
+    if isinstance(reactant, rbm.MoleculeReactant):
+        return string_from_molecule_reactant(reactant)
+
+    elif isinstance(reactant, rbm.ComplexReactant):
+        return string_from_complex_reactant(reactant)
+
+    else:
+        raise ValueError('Reactant {0} is neither MoleculeReactant nor ComplexReactant'.format(str(reactant)))
+
+
 def string_from_molecule_reactant(molecule_reactant: rbm.MoleculeReactant) -> str:
     return string_from_molecule_specification(molecule_reactant.molecule_specification)
 
 
 def string_from_complex_reactant(complex_reactant: rbm.ComplexReactant) -> str:
-    def __is_association_domain_bound(i: int, complex_part: rbm.MoleculeSpecification, rxn_number: int, binding: rbm.Binding):
-        if binding.left_partner[0] == i:
-            return string_from_molecule_specification(complex_part,(rxn_number,binding.left_partner[1]))
-        elif binding.right_partner[0] == i:
-             return string_from_molecule_specification(complex_part,(rxn_number,binding.right_partner[1]))
+    index_to_assoc_to_binding_num = defaultdict(dict)
 
-    complex = [__is_association_domain_bound(i, complex_part, rxn_number, binding)
-<<<<<<< HEAD
-               for i, complex_part in enumerate(complex_reactant.molecules)
-               for rxn_number, binding in enumerate(complex_reactant.bindings)]
-    return ".".join(complex)
-=======
-               for i, complex_part in enumerate(complex_reactant.complex_parts)
-               for rxn_number, binding in enumerate(complex_reactant.complex_bindings)]
-    return ".".join(complex)
+    for i, binding in enumerate(complex_reactant.bindings):
+        for partner in (binding.left_partner, binding.right_partner):
+            index = partner[0]
+            assoc = partner[1]
+            index_to_assoc_to_binding_num[index][assoc] = i
 
+    complex_strings = []
+
+    for i, molecule in enumerate(complex_reactant.molecules):
+        bound_assocs = index_to_assoc_to_binding_num[i].keys()
+
+        assoc_strings = []
+        for assoc_spec in molecule.association_specs:
+            if assoc_spec in bound_assocs:
+                assoc_strings.append('{0}!{1}'.format(assoc_spec.association_def.domain,
+                                                      index_to_assoc_to_binding_num[i][assoc_spec]))
+            else:
+                assoc_strings.append(string_from_association_specification(assoc_spec))
+
+        specification_strings = [string_from_localization_specification(molecule.localization_spec)
+                                 if molecule.localization_spec else None,
+                                 ','.join(string_from_modification_specification(x) for x in molecule.modification_specs),
+                                 ','.join(assoc_strings)]
+
+        complex_strings.append('{0}({1})'.format(molecule.molecule_def.name, ','.join(x for x in specification_strings if x)))
+
+    return '.'.join(complex_strings)
 
 
 def string_from_rule(rule: rbm.Rule):
-    def __helper(reactant: rbm.Reactant):
-        if isinstance(reactant, rbm.MoleculeReactant):
-            return string_from_molecule_reactant(reactant)
-        elif isinstance(reactant, rbm.ComplexReactant):
-            return string_from_complex_reactant(reactant)
-        else:
-            raise "Reactant is not defined"
-
-    left_hand_side = [__helper(reactant) for reactant in rule.left_hand_side]
-    right_hand_side = [__helper(reactant) for reactant in rule.right_hand_side]
-    kinetic_parameters = [parameter.name for parameter in rule.parameters]
-    return "{0} {1} {2} {3}".format(" + ".join(left_hand_side), rule.arrow_type.value, " + ".join(right_hand_side), ",".join(kinetic_parameters))
+    left_hand_side = [string_from_reactant(reactant) for reactant in rule.left_hand_side]
+    right_hand_side = [string_from_reactant(reactant) for reactant in rule.right_hand_side]
+    kinetic_parameters = [parameter.name for parameter in rule.rates]
+    return '{0} {1} {2} {3}'.format(' + '.join(left_hand_side), rule.arrow_type.value, ' + '.join(right_hand_side), ','.join(kinetic_parameters))
 
 
 def string_from_parameter(parameter: rbm.Parameter):
-    return "{0} {1}".format(parameter.name, parameter.value)
+    return '{0} {1}'.format(parameter.name, parameter.value)
 
 
 def string_from_initial_condition(initial_condition: rbm.InitialCondition):
-    return  "{0} {1}".format(string_from_molecule_specification(initial_condition.molecule_specification), initial_condition.value)
->>>>>>> 5551a10d
+    return '{0} {1}'.format(string_from_molecule_specification(initial_condition.molecule_specification), initial_condition.value)