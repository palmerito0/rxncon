--- conflicted
+++ resolved
@@ -1,11 +1,11 @@
 from typing import Optional, List, Tuple
-from enum import Enum
+from enum import Enum, unique
 
 
 class RuleBasedModel:
-    def __init__(self, molecule_definitions: List['MoleculeDefinition'], rules: List['Rule'],
+    def __init__(self, molecule_defs: List['MoleculeDefinition'], rules: List['Rule'],
                  parameters: List['Parameter'], initial_conditions: List['InitialCondition']):
-        self.molecule_definitions = molecule_definitions
+        self.molecule_defs = molecule_defs
         self.rules = rules
         self.parameters = parameters
         self.initial_conditions = initial_conditions
@@ -14,44 +14,60 @@
 
     def _validate(self):
         for initial_condition in self.initial_conditions:
-            if initial_condition.molecule_specification.molecule_definition not in self.molecule_definitions:
-                raise ValueError('Initial condition {0} refers to unknown molecule definition {1}.'
-                                 .format(initial_condition, initial_condition.molecule_specification.molecule_definition))
+            if initial_condition.molecule_specification.molecule_def not in self.molecule_defs:
+                raise ValueError('Initial condition {0} refers to unknown molecule def {1}.'
+                                 .format(initial_condition, initial_condition.molecule_specification.molecule_def))
 
         for rule in self.rules:
             for molecule in rule.molecules:
-                if molecule not in self.molecule_definitions:
-                    raise ValueError('Rule {0} contains molecule definition {1}, which is absent in the model'
+                if molecule not in self.molecule_defs:
+                    raise ValueError('Rule {0} contains molecule def {1}, which is absent in the model'
                                      .format(rule, molecule))
 
 
 class MoleculeDefinition:
-    def __init__(self, name: str, modification_definitions: Optional[List['ModificationDefinition']],
-                 association_definitions: Optional[List['AssociationDefinition']],
-                 localization_definition: Optional['LocalizationDefinition']):
+    def __init__(self, name: str, modification_defs: Optional[List['ModificationDefinition']],
+                 association_defs: Optional[List['AssociationDefinition']],
+                 localization_def: Optional['LocalizationDefinition']):
         self.name = name
-        self.modification_definitions = modification_definitions
-        self.association_definitions = association_definitions
-        self.localization_definition = localization_definition
+        self.modification_defs = modification_defs
+        self.association_defs = association_defs
+        self.localization_def = localization_def
+
+    def __eq__(self, other):
+        assert isinstance(other, MoleculeDefinition)
+        return self.name == other.name and self.localization_def == other.localization_def and \
+            other.modification_defs == self.modification_defs and other.association_defs == self.association_defs
+
+    def __hash__(self):
+        return hash(str(self))
 
     def __str__(self):
         return 'MoleculeDefinition: {0}'.format(self.name)
 
 
 class MoleculeSpecification:
-    def __init__(self, molecule_definition: MoleculeDefinition,
-                 modification_specifications: List['ModificationSpecification'],
-                 association_specifications: List['AssociationSpecification'],
-                 localization_specification: Optional['LocalizationSpecification']):
-        self.molecule_definition = molecule_definition
-        self.modification_specifications = modification_specifications
-        self.association_specifications = association_specifications
-        self.localization_specification = localization_specification
+    def __init__(self, molecule_def: MoleculeDefinition,
+                 modification_specs: List['ModificationSpecification'],
+                 association_specs: List['AssociationSpecification'],
+                 localization_spec: Optional['LocalizationSpecification']):
+        self.molecule_def = molecule_def
+        self.modification_specs = modification_specs
+        self.association_specs = association_specs
+        self.localization_spec = localization_spec
+
+    def __eq__(self, other):
+        assert isinstance(other, MoleculeSpecification)
+        return self.molecule_def == other.molecule_def and self.localization_spec == other.localization_spec and \
+            other.modification_specs == self.modification_specs and other.association_specs == other.association_specs
+
+    def __hash__(self):
+        return hash(str(self))
 
     def __str__(self):
         return 'MoleculeSpecification: {0}, mod_specs = {1}. ass_specs = {2}. loc_spec = {3}'\
-            .format(self.molecule_definition.name, ', '.join(self.modification_specifications),
-                    ', '.join(self.association_specifications), self.localization_specification)
+            .format(self.molecule_def.name, ', '.join([str(x) for x in self.modification_specs]),
+                    ', '.join(str(x) for x in self.association_specs), str(self.localization_spec))
 
 
 class ModificationDefinition:
@@ -60,6 +76,13 @@
         self.valid_modifiers = valid_modifiers
         self._validate()
 
+    def __eq__(self, other):
+        assert isinstance(other, ModificationDefinition)
+        return self.domain == other.domain and self.valid_modifiers == other.valid_modifiers
+
+    def __hash__(self):
+        return hash(str(self))
+
     def __str__(self):
         return 'ModificationDefinition: Domain = {0}, Modifiers = {1}'\
             .format(self.domain, ', '.join(self.valid_modifiers))
@@ -67,93 +90,149 @@
     def _validate(self):
         if len(self.valid_modifiers) > len(set(self.valid_modifiers)):
             modifiers = ', '.join(self.valid_modifiers)
-            raise ValueError('Modifier list {0} for domain {1} contains non-unique elements.'
+            raise ValueError('Valid modifier list {0} for domain {1} contains non-unique elements.'
                              .format(modifiers, self.domain))
 
 
 class ModificationSpecification:
-    def __init__(self, modification_definition: ModificationDefinition, modifier: str):
-        self.modification_definition = modification_definition
+    def __init__(self, modification_def: ModificationDefinition, modifier: str):
+        self.modification_def = modification_def
         self.modifier = modifier
         self._validate()
 
+    def __eq__(self, other):
+        assert isinstance(other, ModificationSpecification)
+        return self.modification_def == other.modification_def and self.modifier == other.modifier
+
+    def __hash__(self):
+        return hash(str(self))
+
     def __str__(self):
         return 'ModificationSpecification: Domain = {0}, Modifier = {1}'\
-            .format(self.modification_definition.domain, self.modifier)
-
-    def _validate(self):
-        if self.modifier not in self.modification_definition.valid_modifiers:
+            .format(self.modification_def.domain, self.modifier)
+
+    def _validate(self):
+        if self.modifier not in self.modification_def.valid_modifiers:
             raise ValueError('Modifier {0} does not appear in list of valid modifiers for domain {1}.'
-                             .format(self.modifier, self.modification_definition.domain))
+                             .format(self.modifier, self.modification_def.domain))
 
 
 class AssociationDefinition:
     def __init__(self, domain: str):
         self.domain = domain
 
+    def __eq__(self, other):
+        return self.domain == other.domain
+
+    def __hash__(self):
+        return hash(str(self))
+
     def __str__(self):
         return 'AssociationDefinition: Domain = {0}'.format(self.domain)
 
 
 class AssociationSpecification:
-    def __init__(self, association_definition: AssociationDefinition, is_occupied: bool):
-        self.association_definition = association_definition
-        self.is_occupied = is_occupied
-
-    def __str__(self):
-        return 'AssociationSpecification: Domain = {0}, occupied = {1}'\
-            .format(self.association_definition.domain, self.is_occupied)
+    def __init__(self, association_def: AssociationDefinition, occupation_status: 'OccupationStatus'):
+        self.association_def = association_def
+        self.occupation_status = occupation_status
+
+    def __eq__(self, other):
+        assert isinstance(other, AssociationSpecification)
+        return self.association_def == other.association_def and self.occupation_status == other.occupation_status
+
+    def __hash__(self):
+        return hash(str(self))
+
+    def __str__(self):
+        return 'AssociationSpecification: Domain = {0}, occupation_status = {1}'\
+            .format(self.association_def.domain, self.occupation_status)
+
+
+@unique
+class OccupationStatus(Enum):
+    not_specified = 0
+    unoccupied = 1
+    occupied_known_partner = 2
+    occupied_unknown_partner = 3
 
 
 class LocalizationDefinition:
-    def __init__(self, compartments: List[str]):
-        self.compartments = compartments
-
-    def __str__(self):
-        return 'LocalizationDefinition: {0}'.format(', '.join(self.compartments))
+    def __init__(self, valid_compartments: List[str]):
+        self.valid_compartments = valid_compartments
+
+    def __eq__(self, other):
+        assert isinstance(other, LocalizationDefinition)
+        return self.valid_compartments == other.valid_compartments
+
+    def __hash__(self):
+        return hash(str(self))
+
+    def __str__(self):
+        return 'LocalizationDefinition: {0}'.format(', '.join(self.valid_compartments))
 
 
 class LocalizationSpecification:
-    def __init__(self, localization_definition: LocalizationDefinition, compartment: str):
-        self.localization_definition = localization_definition
+    def __init__(self, localization_def: LocalizationDefinition, compartment: str):
+        self.localization_def = localization_def
         self.compartment = compartment
         self._validate()
 
+    def __eq__(self, other):
+        assert isinstance(other, LocalizationSpecification)
+        return self.localization_def == other.localization_def and self.compartment == other.compartment
+
+    def __hash__(self):
+        return hash(str(self))
+
     def __str__(self):
         return 'LocalizationSpecification: {0}'.format(self.compartment)
 
     def _validate(self):
-        if self.compartment not in self.localization_definition.compartments:
+        if self.compartment not in self.localization_def.valid_compartments:
             raise ValueError('Compartment {0} does not appear in list of valid compartments {1}.'
-                             .format(self.compartment, ', '.join(self.localization_definition.compartments)))
+                             .format(self.compartment, ', '.join(self.localization_def.valid_compartments)))
 
 
 class Rule:
-    def __init__(self, left_hand_side: List['Reactant'], right_hand_side: List['Reactant'], arrow_type: 'Arrow', parameters: List['Parameter']):
+    def __init__(self, left_hand_side: List['Reactant'], right_hand_side: List['Reactant'], arrow_type: 'Arrow', rates: List['Parameter']):
         self.left_hand_side = left_hand_side
         self.right_hand_side = right_hand_side
         self.arrow_type = arrow_type
-<<<<<<< HEAD
-        self._validate()
+        self.rates = rates
+        self._validate()
+
+    def __eq__(self, other):
+        assert isinstance(other, Rule)
+        return self.left_hand_side == other.left_hand_side and self.right_hand_side == other.right_hand_side and \
+            self.arrow_type == other.arrow_type and self.rates == other.rates
+
+    def __hash__(self):
+        return hash(str(self))
+
+    def __str__(self):
+        return 'Rule: {0} {1} {2}, {3}'.format('+'.join(str(x) for x in self.left_hand_side), self.arrow_type,
+                                               '+'.join(str(x) for x in self.right_hand_side), ', '.join(str(x) for x in self.rates))
 
     @property
     def molecules(self):
         molecules = []
         for side in [self.left_hand_side, self.right_hand_side]:
-            if isinstance(side, MoleculeReactant):
-                molecules.append(side.molecule_specification.molecule_definition)
-=======
-        self.parameters = parameters
-        self.validate()
->>>>>>> 5551a10d
+            if isinstance(side, MoleculeReactant) and side.molecule_specification.molecule_definition not in molecules:
+                molecules.append(side.molecule_specification.molecule_def)
 
             elif isinstance(side, ComplexReactant):
-                molecules += side.molecules
+                [molecules.append(x) for x in side.molecules if x not in molecules]
 
         return molecules
 
     def _validate(self):
-        pass
+        if self.arrow_type == Arrow.irreversible and len(self.rates) != 1:
+            raise ValueError('Rule {0} is irreversible and thus requires exactly one rate constant, {1} given'
+                             .format(str(self), len(self.rates)))
+
+        if self.arrow_type == Arrow.reversible and len(self.rates) != 2:
+            raise ValueError('Rule {0} is reversible and thus requires exactly two rate constants, {1} given'
+                             .format(str(self), len(self.rates)))
 
 
 class Reactant:
@@ -163,6 +242,10 @@
 class MoleculeReactant(Reactant):
     def __init__(self, molecule_specification: MoleculeSpecification):
         self.molecule_specification = molecule_specification
+
+    def __eq__(self, other):
+        assert isinstance(other, Reactant)
+        return isinstance(other, MoleculeReactant) and self.molecule_specification == other.molecule_specification
 
     def __str__(self):
         return 'MoleculeReactant: [{0}]'.format(self.molecule_specification)
@@ -174,15 +257,19 @@
         self.bindings = bindings
         self._validate()
 
+    def __eq__(self, other):
+        assert isinstance(other, Reactant)
+        return isinstance(other, ComplexReactant) and self.molecules == other.molecules and self.bindings == other.bindings
+
     def __str__(self):
         return 'ComplexReactant: Molecules = [{0}], Bindings = [{1}]'\
-            .format(', '.join(self.molecules), ', '.join(self.bindings))
-
-    def _validate(self):
-        localizations = [molecule.localization_specification for molecule in self.molecules]
-        if len(set(localizations)) > 1:
+            .format(', '.join(str(x) for x in self.molecules), ', '.join(str(x) for x in self.bindings))
+
+    def _validate(self):
+        unique_localizations = {molecule.localization_spec for molecule in self.molecules}
+        if len(unique_localizations) > 1:
             raise ValueError('Molecules making up a ComplexReactant cannot be in different localizations: {0}.'
-                             .format(', '.join(localizations)))
+                             .format(', '.join(str(x) for x in unique_localizations)))
 
 
 class Binding:
@@ -191,13 +278,17 @@
         self.right_partner = right_partner
         self._validate()
 
-    def __str__(self):
-        return 'Binding: L_index = {0}, L_domain = {1}, R_index = {2}, R_domain = {3}'\
-            .format(self.left_partner[0], self.left_partner[1].association_definition.domain,
-                    self.right_partner[0], self.right_partner[1].association_definition.domain)
-
-    def _validate(self):
-        if not self.left_partner[1].is_occupied or not self.right_partner[1].is_occupied:
+    def __eq__(self, other):
+        assert isinstance(other, Binding)
+        return self.left_partner == other.left_partner and self.right_partner == other.right_partner
+
+    def __str__(self):
+        return 'Binding: L_molecule_index = {0}, L_domain = {1}, R_molecule_index = {2}, R_domain = {3}'\
+            .format(self.left_partner[0], self.left_partner[1].association_def.domain,
+                    self.right_partner[0], self.right_partner[1].association_def.domain)
+
+    def _validate(self):
+        if not self.left_partner[1].occupation_status or not self.right_partner[1].occupation_status:
             raise ValueError('Binding requires both partners to have occupied association domains.')
 
         if self.left_partner[0] == self.right_partner[0]:
@@ -214,6 +305,10 @@
         self.name = name
         self.value = value
 
+    def __eq__(self, other):
+        assert isinstance(other, Parameter)
+        return self.name == other.name and self.value == other.value
+
     def __str__(self):
         return 'Parameter: {0} = {1}'.format(self.name, self.value)
 
@@ -223,5 +318,9 @@
         self.molecule_specification = molecule_specification
         self.value = value
 
+    def __eq__(self, other):
+        assert isinstance(other, InitialCondition)
+        return self.molecule_specification == other.molecule_specification and self.value == other.value
+
     def __str__(self):
         return 'InitialCondition: {0} = {1}'.format(self.molecule_specification, self.value)