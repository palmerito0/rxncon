import typing as tg
from enum import Enum

import typecheck as tc

from rxncon.semantics.molecule_definition import MoleculeDefinition
from rxncon.semantics.molecule_instance import MoleculeInstance, Binding


class RuleBasedModel:
    @tc.typecheck
    def __init__(self, molecule_defs: tg.Set[MoleculeDefinition], rules: tg.Set['Rule'],
                 parameters: tg.Set['Parameter'], initial_conditions: tg.Set['InitialCondition']):
        self.molecule_defs = molecule_defs
        self.rules = rules
        self.parameters = parameters
        self.initial_conditions = initial_conditions

        self._validate()

    def set_parameter_value(self, parameter_name, parameter_value):
        # @todo
        pass

    def set_initial_condition(self, molecule_instance, value):
        # @todo
        pass

    def _validate(self):
        for initial_condition in self.initial_conditions:
            if initial_condition.molecule_specification.mol_def not in self.molecule_defs:
                raise ValueError('Initial condition {0} refers to unknown molecule def {1}.'
                                 .format(initial_condition, initial_condition.molecule_specification.mol_def))

        for rule in self.rules:
            for molecule in rule.molecules:
                if molecule not in self.molecule_defs:
                    raise ValueError('Rule {0} contains molecule def {1}, which is absent in the model'
                                     .format(rule, molecule))


class Rule:
    @tc.typecheck
    def __init__(self, left_hand_side: tg.Set['Reactant'], right_hand_side: tg.Set['Reactant'], arrow_type: 'Arrow',
                 rates: tg.Set['Parameter']):
        self.left_hand_side = left_hand_side
        self.right_hand_side = right_hand_side
        self.arrow_type = arrow_type
        self.rates = rates
        self._validate()

    @tc.typecheck
    def __eq__(self, other: 'Rule'):
        return self.left_hand_side == other.left_hand_side and self.right_hand_side == other.right_hand_side and \
            self.arrow_type == other.arrow_type and self.rates == other.rates

    def __hash__(self) -> int:
        return hash('*a-rule*')

    def __repr__(self):
        return str(self)

    def __str__(self) -> str:
        return 'Rule: {0} {1} {2}, {3}'.format('+'.join(str(x) for x in sorted(self.left_hand_side)),
                                               self.arrow_type,
                                               '+'.join(str(x) for x in sorted(self.right_hand_side)),
                                               ', '.join(str(x) for x in sorted(self.rates)))

    @property
    def molecules(self):
        molecules = []
        for side in [self.left_hand_side, self.right_hand_side]:
            if isinstance(side, MoleculeReactant) and side.molecule_specification.molecule_definition not in molecules:
                molecules.append(side.molecule_specification.mol_def)

            elif isinstance(side, ComplexReactant):
                [molecules.append(x) for x in side.molecules if x not in molecules]

        return molecules

    def _validate(self):
        if self.arrow_type == Arrow.irreversible and len(self.rates) != 1:
            raise ValueError('Rule {0} is irreversible and thus requires exactly one rate constant, {1} given'
                             .format(str(self), len(self.rates)))

        if self.arrow_type == Arrow.reversible and len(self.rates) != 2:
            raise ValueError('Rule {0} is reversible and thus requires exactly two rate constants, {1} given'
                             .format(str(self), len(self.rates)))


class Reactant:
    pass


class MoleculeReactant(Reactant):
    @tc.typecheck
    def __init__(self, molecule_instance: MoleculeInstance):
        self.molecule_specification = molecule_instance

    @tc.typecheck
    def __eq__(self, other: Reactant) -> bool:
        return isinstance(other, MoleculeReactant) and self.molecule_specification == other.molecule_specification

    def __hash__(self):
        return hash('*a-molecule*')

    def __lt__(self, other):
        if isinstance(other, MoleculeReactant) and self.molecule_specification < other.molecule_specification:
            return True
        elif isinstance(other, ComplexReactant):
            all(self.molecule_specification < mol_spec for mol_spec in other.molecules)

        return False

    def __repr__(self):
        return str(self)

    def __str__(self) -> str:
        return 'MoleculeReactant: [{0}]'.format(self.molecule_specification)


class ComplexReactant(Reactant):
    @tc.typecheck
    def __init__(self, molecules: tg.Set[MoleculeInstance], bindings: tg.Set['Binding']):
        self.molecules = molecules
        self.bindings = bindings
        self._validate()

    @tc.typecheck
    def __eq__(self, other: Reactant):
        return isinstance(other, ComplexReactant) and self.molecules == other.molecules and self.bindings == other.bindings

    def __hash__(self):
        return hash('*a-complex*')

    def __lt__(self, other):
        if isinstance(other, ComplexReactant) and self.molecules < other.molecules:
            return True
        elif isinstance(other, MoleculeReactant):
            # todo: is this correct that only one molecule has to be smaller than the single molecule or should all be smaller??
            any(mol_spec < other.molecule_specification for mol_spec in self.molecules)
        return False

    def __repr__(self):
        return str(self)

    def __str__(self) -> str:
        return 'ComplexReactant: Molecules = [{0}], Bindings = [{1}]'\
            .format(', '.join(sorted([str(x) for x in self.molecules])),
                    ', '.join(sorted([str(x) for x in self.bindings])))

    def _validate(self):
        unique_localizations = {molecule.localization_property for molecule in self.molecules}
        if len(unique_localizations) > 1:
            raise ValueError('Molecules making up a ComplexReactant cannot be in different localizations: {0}.'
                             .format(', '.join(str(x) for x in unique_localizations)))


class Arrow(Enum):
    irreversible = '->'
    reversible   = '<->'


class Parameter:
    @tc.typecheck
    def __init__(self, name: str, value: tg.Optional[str]):
        self.name = name
        self.value = value

    @tc.typecheck
    def __eq__(self, other: 'Parameter') -> bool:
        assert isinstance(other, Parameter)
        return self.name == other.name and self.value == other.value

    def __hash__(self):
        return hash(self.name)

<<<<<<< HEAD
    def __lt__(self, other: 'Parameter'):
        if self.name != other.name:
            return self.name < other.name
        if not self.value:
            return True
        elif not other.value:
            return False
        else:
            return self.value < other.value


=======
>>>>>>> 0472f972
    def __repr__(self):
        return str(self)

    def __str__(self) -> bool:
        return 'Parameter: {0} = {1}'.format(self.name, self.value)


class InitialCondition:
    def __init__(self, molecule_specification: MoleculeInstance, value):
        self.molecule_specification = molecule_specification
        self.value = value

    def __eq__(self, other):
        assert isinstance(other, InitialCondition)
        return self.molecule_specification == other.molecule_specification and self.value == other.value

    def __repr__(self):
        return str(self)

    def __str__(self):
        return 'InitialCondition: {0} = {1}'.format(self.molecule_specification, self.value)<|MERGE_RESOLUTION|>--- conflicted
+++ resolved
@@ -175,7 +175,6 @@
     def __hash__(self):
         return hash(self.name)
 
-<<<<<<< HEAD
     def __lt__(self, other: 'Parameter'):
         if self.name != other.name:
             return self.name < other.name
@@ -186,9 +185,6 @@
         else:
             return self.value < other.value
 
-
-=======
->>>>>>> 0472f972
     def __repr__(self):
         return str(self)
 
