import typing as tp
import re
import copy
from enum import Enum, unique
import networkx as nex
import rxncon.core.rxncon_system as rxs
import rxncon.core.reaction as rxn
import rxncon.core.effector as eff
import rxncon.core.contingency as con
import rxncon.core.state as sta

# for cytoscape export:
# reaction graph of rxncon: visalisation of specifications and there relationships
# for each spec one node of certain size
# for each domain/subdomain/residue one node of certain size with edge length 0 to it's main node,
# the length of a edge should be defined by it's weight since there is no algorithm considering the length, which makes
# the length of an edge dependent on the node position only

#@unique
class NodeType(Enum):
    reaction = 'reaction'
    state = 'state'
    AND = "boolean_and"
    OR = "boolean_or"
    NOT = "boolean_not"
    input = 'input'
    output = 'output'
    componentstate = 'component_state'


@unique
class EdgeInteractionType(Enum):
    produce = 'produce'
    consume = 'consume'
    required = '!'
    inhibition = "x"
    positive    = 'k+'
    negative    = 'k-'
    AND = 'AND'
    OR = 'OR'
    NOT = 'NOT'
    component = 'component'
    product_state = 'ps'
    source_state = 'ss'


effector_edge_interaction_type_mapping = {eff.OrEffector: EdgeInteractionType.OR,
                                          eff.AndEffector: EdgeInteractionType.AND,
                                          eff.NotEffector: EdgeInteractionType.NOT,
                                          con.ContingencyType.requirement: EdgeInteractionType.required,
                                          con.ContingencyType.inhibition: EdgeInteractionType.inhibition,
                                          con.ContingencyType.positive: EdgeInteractionType.positive,
                                          con.ContingencyType.negative: EdgeInteractionType.negative
                                          }

# handling Input, Output?
effector_node_type_mapping = { eff.OrEffector: NodeType.OR,
                               eff.AndEffector: NodeType.AND,
                               eff.NotEffector: NodeType.NOT
                               }

#todo: subspecification

class RegulatoryGraph():
    def __init__(self,rxncon_system: rxs.RxnConSystem):
        self.rxncon_system = rxncon_system
        self.graph = nex.DiGraph()

    def to_graph(self):
        for reaction in self.rxncon_system.reactions:
            self.add_reaction_information_to_graph(reaction)
            contingencies = self._get_contingencies(reaction)
            self.add_contingencies_to_graph(contingencies, reaction)
        return self.graph

    def _get_contingencies(self, reaction: rxn.Reaction):
        contingencies = self.rxncon_system.strict_contingencies_for_reaction(reaction)
        contingencies.extend(self.rxncon_system.quantitative_contingencies_for_reaction(reaction))
        return contingencies

    def _add_reaction_reactant_to_graph(self, reaction: rxn.Reaction, reactants: rxn.Reactant, edge_type: EdgeInteractionType):
        for reactant_state in reactants.states:
            self.graph.add_node(str(reactant_state), dict(type=NodeType.state.value))
            self.graph.add_edge(str(reaction), str(reactant_state), interaction=edge_type.value)

    def add_reaction_information_to_graph(self, reaction: rxn.Reaction):
        self.graph.add_node(str(reaction), dict(type=NodeType.reaction.value))

        for reactant_post in reaction.reactants_post:
            self._add_reaction_reactant_to_graph(reaction, reactant_post, EdgeInteractionType.produce)

        for reactant_pre in reaction.reactants_pre:
            self._add_reaction_reactant_to_graph(reaction, reactant_pre, EdgeInteractionType.consume)

    def remove_structure(self, state):
        state = copy.deepcopy(state)
        for var in state.variables:
            state.variables[var].structure_index = None
        return state

    def add_state_effector_edge_or_input_to_graph(self, effector: eff.StateEffector, target_name, edge_type: EdgeInteractionType):

        self.graph.add_edge(self.replace_invalid_chars(str(self.remove_structure(effector.expr))), target_name,
                            interaction=edge_type.value)

    def _check_reactant_subset_of_state(self, state: sta.State, reactant: rxn.Reactant, subset_states: tp.Set):
        for reactant_state in reactant.states:
            if state.is_superset_of(reactant_state):
                subset_states.add(eff.StateEffector(reactant_state))
        return subset_states

    def get_subset_of_state(self, state: sta.State) -> tp.List[eff.StateEffector]:
        subset_states = set()
        for reaction in self.rxncon_system.reactions:
            for reactant_post in reaction.reactants_post + reaction.reactants_pre:
                subset_states = self._check_reactant_subset_of_state(state, reactant_post, subset_states)
        return subset_states

    def add_contingencies_to_graph(self, contingencies: tp.List[con.Contingency], reaction: rxn.Reaction):
        for contingency in contingencies:
            if isinstance(contingency.effector, eff.StateEffector):
                for state_effector in self.get_subset_of_state(contingency.effector.expr):
                    self.add_state_effector_edge_or_input_to_graph(state_effector, str(reaction),
                                                                           effector_edge_interaction_type_mapping[contingency.type])
            elif isinstance(contingency.effector, eff.AndEffector) or isinstance(contingency.effector, eff.OrEffector) \
                    or isinstance(contingency.effector, eff.NotEffector):
                        self.add_information_from_effector_reaction_contingency_type_to_graph(contingency.effector, self.target_name_from_reaction_or_effector(contingency.target),
                                                                                              effector_edge_interaction_type_mapping[contingency.type])

    def replace_invalid_chars(self, name: str):
        return re.sub('[<>]', '', name)

    def target_name_from_reaction_or_effector(self, target: tp.Union[eff.Effector, rxn.Reaction]):
        if isinstance(target, rxn.Reaction):
            return self.replace_invalid_chars(str(target))
        elif isinstance(target, eff.Effector):
            return self.replace_invalid_chars(target.name)
        else:
            raise AssertionError

    def add_information_from_effector_reaction_contingency_type_to_graph(self, effector: eff.Effector, target_name,
                                                                         edge_type: EdgeInteractionType):

        if isinstance(effector, eff.AndEffector) or isinstance(effector, eff.OrEffector):
            if effector.name is not None:
                self.graph.add_node(self.replace_invalid_chars(effector.name),
                                    type=effector_node_type_mapping[type(effector)].value)
                self.graph.add_edge(self.replace_invalid_chars(effector.name), target_name,
                                    interaction=edge_type.value)
                target_name = self.target_name_from_reaction_or_effector(effector)

            self.add_information_from_effector_reaction_contingency_type_to_graph(effector.left_expr, target_name,
                                                                                  effector_edge_interaction_type_mapping[type(effector)])
            self.add_information_from_effector_reaction_contingency_type_to_graph(effector.right_expr, target_name,
                                                                                  effector_edge_interaction_type_mapping[type(effector)])
        elif isinstance(effector, eff.StateEffector):
            for state_effector in self.get_subset_of_state(effector.expr):
                self.add_state_effector_edge_or_input_to_graph(state_effector, target_name, edge_type)
        elif isinstance(effector, eff.NotEffector):
            self.graph.add_node(self.replace_invalid_chars(effector.name),
                                type=effector_node_type_mapping[type(effector)].value)
            self.graph.add_edge(self.replace_invalid_chars(effector.name), target_name,
                                interaction=edge_type.value)
            target_name = self.target_name_from_reaction_or_effector(effector)
            self.add_information_from_effector_reaction_contingency_type_to_graph(effector.expr, target_name,
                                                                                  effector_edge_interaction_type_mapping[type(effector)])
        else:
            raise AssertionError

<<<<<<< HEAD
class BooleanReagulatoryGraph(RegulatoryGraph):
    def __init__(self, rxncon_system: rxs.RxnConSystem):
        self.rxncon_system = rxncon_system

    def add_component_states_to_graph(self, reaction: rxn.Reaction, graph: nex.DiGraph):
        #todo: check if a component is produced. As soon as it gets produced change the node type
        #todo: from componentstate to state
        if str(sta.ComponentState(reaction.subject.to_component_spec())) not in graph.nodes():
            graph.add_node(str(sta.ComponentState(reaction.subject.to_component_spec())),
                           dict(type=NodeType.componentstate.value))

        if str(sta.ComponentState(reaction.object.to_component_spec())) not in graph.nodes():
            graph.add_node(str(sta.ComponentState(reaction.object.to_component_spec())),
                           dict(type=NodeType.componentstate.value))
        graph.add_edge(str(sta.ComponentState(reaction.subject.to_component_spec())),
                       str(reaction), interaction=EdgeInteractionType.component.value)
        graph.add_edge(str(sta.ComponentState(reaction.object.to_component_spec())),
                       str(reaction), interaction=EdgeInteractionType.component.value)

        return graph

    def add_reaction_to_graph(self, reaction: rxn.Reaction, graph: nex.DiGraph):
        graph.add_node(str(reaction), dict(type=NodeType.reaction.value))
        if isinstance(reaction, rxn.OutputReaction):
            graph.add_node(str(reaction), dict(type=NodeType.output.value))
            return graph

        graph = self.add_component_states_to_graph(reaction, graph)

        if reaction.product:
            graph.add_node(str(reaction.product), dict(type=NodeType.state.value))
            graph.add_edge(str(reaction), str(reaction.product), interaction=EdgeInteractionType.produce.value)
            graph.add_edge(str(reaction.product), str(reaction), interaction=EdgeInteractionType.product_state.value)
            return graph
        if reaction.source:
            graph.add_node(str(reaction.source), dict(type=NodeType.state.value))
            graph.add_edge(str(reaction), str(reaction.source), interaction=EdgeInteractionType.consume.value)
            graph.add_edge(str(reaction.source), str(reaction), interaction=EdgeInteractionType.source_state.value)
            return graph
        else:
            raise AssertionError
=======
>>>>>>> 0ff1a813
<|MERGE_RESOLUTION|>--- conflicted
+++ resolved
@@ -167,47 +167,3 @@
         else:
             raise AssertionError
 
-<<<<<<< HEAD
-class BooleanReagulatoryGraph(RegulatoryGraph):
-    def __init__(self, rxncon_system: rxs.RxnConSystem):
-        self.rxncon_system = rxncon_system
-
-    def add_component_states_to_graph(self, reaction: rxn.Reaction, graph: nex.DiGraph):
-        #todo: check if a component is produced. As soon as it gets produced change the node type
-        #todo: from componentstate to state
-        if str(sta.ComponentState(reaction.subject.to_component_spec())) not in graph.nodes():
-            graph.add_node(str(sta.ComponentState(reaction.subject.to_component_spec())),
-                           dict(type=NodeType.componentstate.value))
-
-        if str(sta.ComponentState(reaction.object.to_component_spec())) not in graph.nodes():
-            graph.add_node(str(sta.ComponentState(reaction.object.to_component_spec())),
-                           dict(type=NodeType.componentstate.value))
-        graph.add_edge(str(sta.ComponentState(reaction.subject.to_component_spec())),
-                       str(reaction), interaction=EdgeInteractionType.component.value)
-        graph.add_edge(str(sta.ComponentState(reaction.object.to_component_spec())),
-                       str(reaction), interaction=EdgeInteractionType.component.value)
-
-        return graph
-
-    def add_reaction_to_graph(self, reaction: rxn.Reaction, graph: nex.DiGraph):
-        graph.add_node(str(reaction), dict(type=NodeType.reaction.value))
-        if isinstance(reaction, rxn.OutputReaction):
-            graph.add_node(str(reaction), dict(type=NodeType.output.value))
-            return graph
-
-        graph = self.add_component_states_to_graph(reaction, graph)
-
-        if reaction.product:
-            graph.add_node(str(reaction.product), dict(type=NodeType.state.value))
-            graph.add_edge(str(reaction), str(reaction.product), interaction=EdgeInteractionType.produce.value)
-            graph.add_edge(str(reaction.product), str(reaction), interaction=EdgeInteractionType.product_state.value)
-            return graph
-        if reaction.source:
-            graph.add_node(str(reaction.source), dict(type=NodeType.state.value))
-            graph.add_edge(str(reaction), str(reaction.source), interaction=EdgeInteractionType.consume.value)
-            graph.add_edge(str(reaction.source), str(reaction), interaction=EdgeInteractionType.source_state.value)
-            return graph
-        else:
-            raise AssertionError
-=======
->>>>>>> 0ff1a813
